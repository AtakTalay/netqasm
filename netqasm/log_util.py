import inspect
import os

from netqasm.sdk.config import LogConfig


class HostLine:
    def __init__(self, filename, lineno):
        self.filename = filename
        self.lineno = lineno

    def __str__(self):
        return str(self.lineno)


class LineTracker:
    def __init__(self, log_config: LogConfig):
        self._track_lines = log_config.track_lines
        if not self._track_lines:
            return
        if log_config.app_dir is None:
            raise RuntimeError("Cannot create Linetracker because app_dir is None")
<<<<<<< HEAD
        self.app_dir = log_config.app_dir
        self.lib_dirs = log_config.lib_dirs
=======
        self.app_dir = os.path.abspath(app_dir)
        self.lib_dirs = [os.path.abspath(dir) for dir in lib_dirs]
>>>>>>> d2457054

    def _get_file_from_frame(self, frame):
        return os.path.abspath(frame.f_code.co_filename)

    def get_line(self) -> HostLine:
        if not self._track_lines:
            return None

        frame = inspect.currentframe()
        frame_found = False
        while not frame_found:
            frame_file = self._get_file_from_frame(frame)

            # first check if it's coming from one of the lib directories
            for lib_dir in self.lib_dirs:
                if frame_file.startswith(lib_dir):
                    frame_found = True
                    break

            # check in app directory itself
            if frame_file.startswith(self.app_dir):
                frame_found = True

            if frame_found:
                break

            frame = frame.f_back
            if frame is None:
                raise RuntimeError(f"No frame found in directory {self.app_dir}")

        filename = os.path.abspath(frame.f_code.co_filename)
        return HostLine(filename, frame.f_lineno)<|MERGE_RESOLUTION|>--- conflicted
+++ resolved
@@ -20,13 +20,11 @@
             return
         if log_config.app_dir is None:
             raise RuntimeError("Cannot create Linetracker because app_dir is None")
-<<<<<<< HEAD
-        self.app_dir = log_config.app_dir
-        self.lib_dirs = log_config.lib_dirs
-=======
-        self.app_dir = os.path.abspath(app_dir)
+
+        self.app_dir = os.path.abspath(log_config.app_dir)
+
+        lib_dirs = log_config.lib_dirs
         self.lib_dirs = [os.path.abspath(dir) for dir in lib_dirs]
->>>>>>> d2457054
 
     def _get_file_from_frame(self, frame):
         return os.path.abspath(frame.f_code.co_filename)
